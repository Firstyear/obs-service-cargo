--- conflicted
+++ resolved
@@ -15,7 +15,6 @@
 tracing-subscriber.workspace = true
 tracing.workspace = true
 
-<<<<<<< HEAD
 flate2 = { version = "1.0" }
 infer = "0.15"
 tar = "0.4"
@@ -25,18 +24,7 @@
 xz2 = "0.1"
 zstd = { version = "0.12", features = ["pkg-config", "zstdmt"] }
 bzip2 = { version = "0.4" }
-=======
 walkdir = "2.4"
-flate2 = { version = "1.0.27" }
-infer = "^0.15.0"
-tar = "~0.4.40"
-tempfile = "~3.8.0"
-terminfo = "~0.8.0"
-toml = "~0.7.6"
-xz2 = "^0.1.7"
-zstd = { version = "~0.12.4", features = ["pkg-config", "zstdmt"] }
-bzip2 = { version = "~0.4" }
->>>>>>> bf469f61
 
 [lints]
 workspace = true